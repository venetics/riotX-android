--- conflicted
+++ resolved
@@ -29,13 +29,9 @@
 
     fun openCreateRoom(context: Context, initialName: String = "")
 
-<<<<<<< HEAD
     fun openCreateDirectRoom(context: Context)
 
-    fun openRoomDirectory(context: Context)
-=======
     fun openRoomDirectory(context: Context, initialFilter: String = "")
->>>>>>> 97772188
 
     fun openRoomsFiltering(context: Context)
 
