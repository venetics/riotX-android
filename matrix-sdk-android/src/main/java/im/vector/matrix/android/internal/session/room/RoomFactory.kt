--- conflicted
+++ resolved
@@ -18,11 +18,7 @@
 
 import android.content.Context
 import com.zhuinden.monarchy.Monarchy
-<<<<<<< HEAD
 import im.vector.matrix.android.api.auth.data.Credentials
-=======
-import im.vector.matrix.android.api.auth.data.SessionParams
->>>>>>> 33f17e4c
 import im.vector.matrix.android.api.session.crypto.CryptoService
 import im.vector.matrix.android.api.session.room.Room
 import im.vector.matrix.android.internal.session.room.membership.DefaultMembershipService
@@ -35,6 +31,7 @@
 import im.vector.matrix.android.internal.session.room.read.SetReadMarkersTask
 import im.vector.matrix.android.internal.session.room.relation.DefaultRelationService
 import im.vector.matrix.android.internal.session.room.relation.FindReactionEventForUndoTask
+import im.vector.matrix.android.internal.session.room.relation.UpdateQuickReactionTask
 import im.vector.matrix.android.internal.session.room.send.DefaultSendService
 import im.vector.matrix.android.internal.session.room.send.LocalEchoEventFactory
 import im.vector.matrix.android.internal.session.room.state.DefaultStateService
@@ -46,7 +43,6 @@
 import im.vector.matrix.android.internal.task.TaskExecutor
 import javax.inject.Inject
 
-<<<<<<< HEAD
 internal class RoomFactory @Inject constructor(private val context: Context,
                                                private val credentials: Credentials,
                                                private val monarchy: Monarchy,
@@ -63,22 +59,6 @@
                                                private val updateQuickReactionTask: UpdateQuickReactionTask,
                                                private val joinRoomTask: JoinRoomTask,
                                                private val leaveRoomTask: LeaveRoomTask) {
-=======
-internal class RoomFactory(private val monarchy: Monarchy,
-                           private val eventFactory: LocalEchoEventFactory,
-                           private val taskExecutor: TaskExecutor,
-                           private val loadRoomMembersTask: LoadRoomMembersTask,
-                           private val inviteTask: InviteTask,
-                           private val sendStateTask: SendStateTask,
-                           private val paginationTask: PaginationTask,
-                           private val contextOfEventTask: GetContextOfEventTask,
-                           private val setReadMarkersTask: SetReadMarkersTask,
-                           private val cryptoService: CryptoService,
-                           private val findReactionEventForUndoTask: FindReactionEventForUndoTask,
-                           private val joinRoomTask: JoinRoomTask,
-                           private val leaveRoomTask: LeaveRoomTask,
-                           private val sessionParams: SessionParams) {
->>>>>>> 33f17e4c
 
     fun create(roomId: String): Room {
         val roomMemberExtractor = SenderRoomMemberExtractor(roomId)
@@ -88,13 +68,8 @@
         val sendService = DefaultSendService(context, credentials, roomId, eventFactory, cryptoService, monarchy)
         val stateService = DefaultStateService(roomId, taskExecutor, sendStateTask)
         val roomMembersService = DefaultMembershipService(roomId, monarchy, taskExecutor, loadRoomMembersTask, inviteTask, joinRoomTask, leaveRoomTask)
-<<<<<<< HEAD
-        val readService = DefaultReadService(roomId, monarchy, taskExecutor, setReadMarkersTask)
-        val reactionService = DefaultRelationService(context, credentials, roomId, eventFactory, findReactionEventForUndoTask, updateQuickReactionTask, monarchy, taskExecutor)
-=======
-        val readService = DefaultReadService(roomId, monarchy, taskExecutor, setReadMarkersTask, sessionParams)
-        val reactionService = DefaultRelationService(roomId, eventFactory, findReactionEventForUndoTask, monarchy, taskExecutor)
->>>>>>> 33f17e4c
+        val readService = DefaultReadService(roomId, monarchy, taskExecutor, setReadMarkersTask, credentials)
+        val relationService = DefaultRelationService(context, credentials, roomId, eventFactory, findReactionEventForUndoTask, monarchy, taskExecutor)
 
         return DefaultRoom(
                 roomId,
@@ -104,7 +79,7 @@
                 stateService,
                 readService,
                 cryptoService,
-                reactionService,
+                relationService,
                 roomMembersService
         )
     }
