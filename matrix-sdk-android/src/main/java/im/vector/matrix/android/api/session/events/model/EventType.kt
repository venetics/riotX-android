/*
 * Copyright 2019 New Vector Ltd
 *
 * Licensed under the Apache License, Version 2.0 (the "License");
 * you may not use this file except in compliance with the License.
 * You may obtain a copy of the License at
 *
 * http://www.apache.org/licenses/LICENSE-2.0
 *
 * Unless required by applicable law or agreed to in writing, software
 * distributed under the License is distributed on an "AS IS" BASIS,
 * WITHOUT WARRANTIES OR CONDITIONS OF ANY KIND, either express or implied.
 * See the License for the specific language governing permissions and
 * limitations under the License.
 */

package im.vector.matrix.android.api.session.events.model


/**
 * Constants defining known event types from Matrix specifications.
 */
object EventType {

    const val PRESENCE = "m.presence"
    const val MESSAGE = "m.room.message"
    const val STICKER = "m.sticker"
    const val ENCRYPTED = "m.room.encrypted"
    const val ENCRYPTION = "m.room.encryption"
    const val FEEDBACK = "m.room.message.feedback"
    const val TYPING = "m.typing"
    const val REDACTION = "m.room.redaction"
    const val RECEIPT = "m.receipt"
    const val TAG = "m.tag"
    const val ROOM_KEY = "m.room_key"
    const val FULLY_READ = "m.fully_read"
    const val PLUMBING = "m.room.plumbing"
    const val BOT_OPTIONS = "m.room.bot.options"
    const val PREVIEW_URLS = "org.matrix.room.preview_urls"

    // State Events

    const val STATE_ROOM_NAME = "m.room.name"
    const val STATE_ROOM_TOPIC = "m.room.topic"
    const val STATE_ROOM_AVATAR = "m.room.avatar"
    const val STATE_ROOM_MEMBER = "m.room.member"
    const val STATE_ROOM_THIRD_PARTY_INVITE = "m.room.third_party_invite"
    const val STATE_ROOM_CREATE = "m.room.create"
    const val STATE_ROOM_JOIN_RULES = "m.room.join_rules"
    const val STATE_ROOM_GUEST_ACCESS = "m.room.guest_access"
    const val STATE_ROOM_POWER_LEVELS = "m.room.power_levels"
    const val STATE_ROOM_ALIASES = "m.room.aliases"
    const val STATE_ROOM_TOMBSTONE = "m.room.tombstone"
    const val STATE_CANONICAL_ALIAS = "m.room.canonical_alias"
    const val STATE_HISTORY_VISIBILITY = "m.room.history_visibility"
    const val STATE_RELATED_GROUPS = "m.room.related_groups"
    const val STATE_PINNED_EVENT = "m.room.pinned_events"

    // Call Events

    const val CALL_INVITE = "m.call.invite"
    const val CALL_CANDIDATES = "m.call.candidates"
    const val CALL_ANSWER = "m.call.answer"
    const val CALL_HANGUP = "m.call.hangup"

<<<<<<< HEAD
    // Key share events
    const val ROOM_KEY_REQUEST = "m.room_key_request"
    const val FORWARDED_ROOM_KEY = "m.forwarded_room_key"

    // Interactive key verification
    const val KEY_VERIFICATION_START = "m.key.verification.start"
    const val KEY_VERIFICATION_ACCEPT = "m.key.verification.accept"
    const val KEY_VERIFICATION_KEY = "m.key.verification.key"
    const val KEY_VERIFICATION_MAC = "m.key.verification.mac"
    const val KEY_VERIFICATION_CANCEL = "m.key.verification.cancel"
=======
    // Relation Events

    const val REACTION = "m.reaction"

>>>>>>> d3518c49

    private val STATE_EVENTS = listOf(
            STATE_ROOM_NAME,
            STATE_ROOM_TOPIC,
            STATE_ROOM_AVATAR,
            STATE_ROOM_MEMBER,
            STATE_ROOM_THIRD_PARTY_INVITE,
            STATE_ROOM_CREATE,
            STATE_ROOM_JOIN_RULES,
            STATE_ROOM_GUEST_ACCESS,
            STATE_ROOM_POWER_LEVELS,
            STATE_ROOM_TOMBSTONE,
            STATE_HISTORY_VISIBILITY,
            STATE_RELATED_GROUPS,
            STATE_PINNED_EVENT
    )


    fun isStateEvent(type: String): Boolean {
        return STATE_EVENTS.contains(type)
    }

    fun isCallEvent(type: String): Boolean {
        return type == CALL_INVITE
                || type == CALL_CANDIDATES
                || type == CALL_ANSWER
                || type == CALL_HANGUP
    }
}<|MERGE_RESOLUTION|>--- conflicted
+++ resolved
@@ -63,7 +63,6 @@
     const val CALL_ANSWER = "m.call.answer"
     const val CALL_HANGUP = "m.call.hangup"
 
-<<<<<<< HEAD
     // Key share events
     const val ROOM_KEY_REQUEST = "m.room_key_request"
     const val FORWARDED_ROOM_KEY = "m.forwarded_room_key"
@@ -74,12 +73,9 @@
     const val KEY_VERIFICATION_KEY = "m.key.verification.key"
     const val KEY_VERIFICATION_MAC = "m.key.verification.mac"
     const val KEY_VERIFICATION_CANCEL = "m.key.verification.cancel"
-=======
+
     // Relation Events
-
     const val REACTION = "m.reaction"
-
->>>>>>> d3518c49
 
     private val STATE_EVENTS = listOf(
             STATE_ROOM_NAME,
