/*
 * Copyright 2019 New Vector Ltd
 *
 * Licensed under the Apache License, Version 2.0 (the "License");
 * you may not use this file except in compliance with the License.
 * You may obtain a copy of the License at
 *
 *     http://www.apache.org/licenses/LICENSE-2.0
 *
 * Unless required by applicable law or agreed to in writing, software
 * distributed under the License is distributed on an "AS IS" BASIS,
 * WITHOUT WARRANTIES OR CONDITIONS OF ANY KIND, either express or implied.
 * See the License for the specific language governing permissions and
 * limitations under the License.
 */

package im.vector.matrix.android.internal.database.model

import io.realm.annotations.RealmModule

/**
 * Realm module for Session
 */
@RealmModule(library = true,
<<<<<<< HEAD
        classes = [
            ChunkEntity::class,
            EventEntity::class,
            TimelineEventEntity::class,
            FilterEntity::class,
            GroupEntity::class,
            GroupSummaryEntity::class,
            ReadReceiptEntity::class,
            RoomEntity::class,
            RoomSummaryEntity::class,
            RoomTagEntity::class,
            SyncEntity::class,
            UserEntity::class,
            IgnoredUserEntity::class,
            BreadcrumbsEntity::class,
            EventAnnotationsSummaryEntity::class,
            ReactionAggregatedSummaryEntity::class,
            EditAggregatedSummaryEntity::class,
            PushRulesEntity::class,
            PushRuleEntity::class,
            PushConditionEntity::class,
            PusherEntity::class,
            PusherDataEntity::class,
            ReadReceiptsSummaryEntity::class,
            ReadMarkerEntity::class,
            UserDraftsEntity::class,
            DraftEntity::class,
            HomeServerCapabilitiesEntity::class,
            RoomMemberSummaryEntity::class,
            CurrentStateEventEntity::class
        ])
=======
             classes = [
                 ChunkEntity::class,
                 EventEntity::class,
                 TimelineEventEntity::class,
                 FilterEntity::class,
                 GroupEntity::class,
                 GroupSummaryEntity::class,
                 ReadReceiptEntity::class,
                 RoomEntity::class,
                 RoomSummaryEntity::class,
                 RoomTagEntity::class,
                 SyncEntity::class,
                 UserEntity::class,
                 IgnoredUserEntity::class,
                 BreadcrumbsEntity::class,
                 EventAnnotationsSummaryEntity::class,
                 ReferencesAggregatedSummaryEntity::class,
                 ReactionAggregatedSummaryEntity::class,
                 EditAggregatedSummaryEntity::class,
                 PushRulesEntity::class,
                 PushRuleEntity::class,
                 PushConditionEntity::class,
                 PusherEntity::class,
                 PusherDataEntity::class,
                 ReadReceiptsSummaryEntity::class,
                 ReadMarkerEntity::class,
                 UserDraftsEntity::class,
                 DraftEntity::class,
                 HomeServerCapabilitiesEntity::class,
                 RoomMemberSummaryEntity::class
             ])
>>>>>>> ce13e824
internal class SessionRealmModule<|MERGE_RESOLUTION|>--- conflicted
+++ resolved
@@ -22,7 +22,6 @@
  * Realm module for Session
  */
 @RealmModule(library = true,
-<<<<<<< HEAD
         classes = [
             ChunkEntity::class,
             EventEntity::class,
@@ -41,6 +40,7 @@
             EventAnnotationsSummaryEntity::class,
             ReactionAggregatedSummaryEntity::class,
             EditAggregatedSummaryEntity::class,
+            ReferencesAggregatedSummaryEntity::class,
             PushRulesEntity::class,
             PushRuleEntity::class,
             PushConditionEntity::class,
@@ -54,37 +54,4 @@
             RoomMemberSummaryEntity::class,
             CurrentStateEventEntity::class
         ])
-=======
-             classes = [
-                 ChunkEntity::class,
-                 EventEntity::class,
-                 TimelineEventEntity::class,
-                 FilterEntity::class,
-                 GroupEntity::class,
-                 GroupSummaryEntity::class,
-                 ReadReceiptEntity::class,
-                 RoomEntity::class,
-                 RoomSummaryEntity::class,
-                 RoomTagEntity::class,
-                 SyncEntity::class,
-                 UserEntity::class,
-                 IgnoredUserEntity::class,
-                 BreadcrumbsEntity::class,
-                 EventAnnotationsSummaryEntity::class,
-                 ReferencesAggregatedSummaryEntity::class,
-                 ReactionAggregatedSummaryEntity::class,
-                 EditAggregatedSummaryEntity::class,
-                 PushRulesEntity::class,
-                 PushRuleEntity::class,
-                 PushConditionEntity::class,
-                 PusherEntity::class,
-                 PusherDataEntity::class,
-                 ReadReceiptsSummaryEntity::class,
-                 ReadMarkerEntity::class,
-                 UserDraftsEntity::class,
-                 DraftEntity::class,
-                 HomeServerCapabilitiesEntity::class,
-                 RoomMemberSummaryEntity::class
-             ])
->>>>>>> ce13e824
 internal class SessionRealmModule