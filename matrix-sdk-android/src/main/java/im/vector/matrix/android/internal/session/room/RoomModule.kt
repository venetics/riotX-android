/*
 * Copyright 2019 New Vector Ltd
 *
 * Licensed under the Apache License, Version 2.0 (the "License");
 * you may not use this file except in compliance with the License.
 * You may obtain a copy of the License at
 *
 * http://www.apache.org/licenses/LICENSE-2.0
 *
 * Unless required by applicable law or agreed to in writing, software
 * distributed under the License is distributed on an "AS IS" BASIS,
 * WITHOUT WARRANTIES OR CONDITIONS OF ANY KIND, either express or implied.
 * See the License for the specific language governing permissions and
 * limitations under the License.
 */

package im.vector.matrix.android.internal.session.room

import im.vector.matrix.android.internal.session.DefaultSession
import im.vector.matrix.android.internal.session.room.create.CreateRoomTask
import im.vector.matrix.android.internal.session.room.create.DefaultCreateRoomTask
import im.vector.matrix.android.internal.session.room.membership.DefaultLoadRoomMembersTask
import im.vector.matrix.android.internal.session.room.membership.LoadRoomMembersTask
import im.vector.matrix.android.internal.session.room.membership.joining.DefaultInviteTask
import im.vector.matrix.android.internal.session.room.membership.joining.DefaultJoinRoomTask
import im.vector.matrix.android.internal.session.room.membership.joining.InviteTask
import im.vector.matrix.android.internal.session.room.membership.joining.JoinRoomTask
import im.vector.matrix.android.internal.session.room.membership.leaving.DefaultLeaveRoomTask
import im.vector.matrix.android.internal.session.room.membership.leaving.LeaveRoomTask
import im.vector.matrix.android.internal.session.room.prune.DefaultPruneEventTask
import im.vector.matrix.android.internal.session.room.prune.PruneEventTask
import im.vector.matrix.android.internal.session.room.read.DefaultSetReadMarkersTask
import im.vector.matrix.android.internal.session.room.read.SetReadMarkersTask
import im.vector.matrix.android.internal.session.room.relation.DefaultFindReactionEventForUndoTask
import im.vector.matrix.android.internal.session.room.relation.DefaultUpdateQuickReactionTask
import im.vector.matrix.android.internal.session.room.relation.FindReactionEventForUndoTask
import im.vector.matrix.android.internal.session.room.relation.UpdateQuickReactionTask
import im.vector.matrix.android.internal.session.room.send.LocalEchoEventFactory
import im.vector.matrix.android.internal.session.room.state.DefaultSendStateTask
import im.vector.matrix.android.internal.session.room.state.SendStateTask
import im.vector.matrix.android.internal.session.room.timeline.*
import org.koin.dsl.module.module
import retrofit2.Retrofit


class RoomModule {

    val definition = module(override = true) {

        scope(DefaultSession.SCOPE) {
            val retrofit: Retrofit = get()
            retrofit.create(RoomAPI::class.java)
        }

        scope(DefaultSession.SCOPE) {
            DefaultLoadRoomMembersTask(get(), get(), get(), get()) as LoadRoomMembersTask
        }

        scope(DefaultSession.SCOPE) {
            TokenChunkEventPersistor(get())
        }

        scope(DefaultSession.SCOPE) {
            DefaultPaginationTask(get(), get(), get()) as PaginationTask
        }

        scope(DefaultSession.SCOPE) {
            DefaultGetContextOfEventTask(get(), get(), get()) as GetContextOfEventTask
        }

        scope(DefaultSession.SCOPE) {
            DefaultSetReadMarkersTask(get(), get(), get()) as SetReadMarkersTask
        }

        scope(DefaultSession.SCOPE) {
            LocalEchoEventFactory(get(), get())
        }

        scope(DefaultSession.SCOPE) {
<<<<<<< HEAD
            RoomFactory(get(), get(), get(), get(), get(), get(), get(), get(), get(), get())
=======
            RoomFactory(get(), get(), get(), get(), get(), get(), get(), get(), get(), get(), get(), get(), get())
>>>>>>> d3518c49
        }

        scope(DefaultSession.SCOPE) {
            DefaultCreateRoomTask(get(), get("SessionRealmConfiguration")) as CreateRoomTask
        }

        scope(DefaultSession.SCOPE) {
            DefaultInviteTask(get()) as InviteTask
        }

        scope(DefaultSession.SCOPE) {
            DefaultJoinRoomTask(get()) as JoinRoomTask
        }

        scope(DefaultSession.SCOPE) {
            DefaultLeaveRoomTask(get()) as LeaveRoomTask
        }

        scope(DefaultSession.SCOPE) {
            DefaultSendStateTask(get()) as SendStateTask
        }

        scope(DefaultSession.SCOPE) {
            DefaultFindReactionEventForUndoTask(get()) as FindReactionEventForUndoTask
        }

        scope(DefaultSession.SCOPE) {
            DefaultUpdateQuickReactionTask(get()) as UpdateQuickReactionTask
        }

        scope(DefaultSession.SCOPE) {
            DefaultPruneEventTask(get()) as PruneEventTask
        }

        scope(DefaultSession.SCOPE) {
            DefaultEventRelationsAggregationTask(get()) as EventRelationsAggregationTask
        }

    }
}<|MERGE_RESOLUTION|>--- conflicted
+++ resolved
@@ -77,11 +77,7 @@
         }
 
         scope(DefaultSession.SCOPE) {
-<<<<<<< HEAD
-            RoomFactory(get(), get(), get(), get(), get(), get(), get(), get(), get(), get())
-=======
-            RoomFactory(get(), get(), get(), get(), get(), get(), get(), get(), get(), get(), get(), get(), get())
->>>>>>> d3518c49
+            RoomFactory(get(), get(), get(), get(), get(), get(), get(), get(), get(), get(), get(), get(), get(), get())
         }
 
         scope(DefaultSession.SCOPE) {
