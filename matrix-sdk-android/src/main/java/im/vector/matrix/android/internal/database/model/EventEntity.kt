--- conflicted
+++ resolved
@@ -24,10 +24,6 @@
 import io.realm.RealmResults
 import io.realm.annotations.Index
 import io.realm.annotations.LinkingObjects
-<<<<<<< HEAD
-import io.realm.annotations.PrimaryKey
-=======
->>>>>>> d9f448c9
 
 internal open class EventEntity(@Index var eventId: String = "",
                                 @Index var roomId: String = "",
